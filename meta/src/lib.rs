#![deny(missing_docs)]
#![forbid(unsafe_code)]

//! # Leptos Meta
//!
//! Leptos Meta allows you to modify content in a document’s `<head>` from within components
//! using the [`Leptos`](https://github.com/leptos-rs/leptos) web framework.
//!
//! Document metadata is updated automatically when running in the browser. For server-side
//! rendering, after the component tree is rendered to HTML, [`ServerMetaContextOutput::inject_meta_context`] will inject meta tags into a stream of HTML inside the `<head>`.
//!
//! ```
//! use leptos::prelude::*;
//! use leptos_meta::*;
//!
//! #[component]
//! fn MyApp() -> impl IntoView {
//!     // Provides a [`MetaContext`], if there is not already one provided.
//!     provide_meta_context();
//!
//!     let (name, set_name) = create_signal("Alice".to_string());
//!
//!     view! {
//!       <Title
//!         // reactively sets document.title when `name` changes
//!         text=move || name.get()
//!         // applies the `formatter` function to the `text` value
//!         formatter=|text| format!("“{text}” is your name")
//!       />
//!       <main>
//!         <input
//!           prop:value=move || name.get()
//!           on:input=move |ev| set_name.set(event_target_value(&ev))
//!         />
//!       </main>
//!     }
//! }
//! ```
//! # Feature Flags
//! - `ssr` Server-side rendering: Generate an HTML string (typically on the server)
//! - `tracing` Adds integration with the `tracing` crate.
//!
//! **Important Note:** If you’re using server-side rendering, you should enable `ssr`.

use futures::{Stream, StreamExt};
use leptos::{
    attr::{any_attribute::AnyAttribute, NextAttribute},
    component,
    logging::debug_warn,
    oco::Oco,
    reactive::owner::{provide_context, use_context},
    tachys::{
        dom::document,
        html::{
            attribute::Attribute,
            element::{ElementType, HtmlElement},
        },
        hydration::Cursor,
        view::{
            add_attr::AddAnyAttr, Mountable, Position, PositionState, Render,
            RenderHtml,
        },
    },
    IntoView,
};
use once_cell::sync::Lazy;
use send_wrapper::SendWrapper;
use std::{
    fmt::Debug,
    sync::{
        mpsc::{channel, Receiver, Sender},
        Arc,
    },
};
use wasm_bindgen::JsCast;
use web_sys::HtmlHeadElement;

mod body;
mod html;
mod link;
mod meta_tags;
mod script;
mod style;
mod stylesheet;
mod title;
pub use body::*;
pub use html::*;
pub use link::*;
pub use meta_tags::*;
pub use script::*;
pub use style::*;
pub use stylesheet::*;
pub use title::*;

/// Contains the current state of meta tags. To access it, you can use [`use_head`].
///
/// This should generally by provided somewhere in the root of your application using
/// [`provide_meta_context`].
#[derive(Clone, Debug)]
pub struct MetaContext {
    /// Metadata associated with the `<title>` element.
    pub(crate) title: TitleContext,
    /// The hydration cursor for the location in the `<head>` for arbitrary tags will be rendered.
    pub(crate) cursor: Arc<Lazy<SendWrapper<Cursor>>>,
}

impl MetaContext {
    /// Creates an empty [`MetaContext`].
    pub fn new() -> Self {
        Default::default()
    }
}

pub(crate) const HEAD_MARKER_COMMENT: &str = "HEAD";
/// Return value of [`Node::node_type`] for a comment.
/// https://developer.mozilla.org/en-US/docs/Web/API/Node/nodeType#node.comment_node
const COMMENT_NODE: u16 = 8;

impl Default for MetaContext {
    fn default() -> Self {
        let build_cursor: fn() -> SendWrapper<Cursor> = || {
            let head = document().head().expect("missing <head> element");
            let mut cursor = None;
            let mut child = head.first_child();
            while let Some(this_child) = child {
                if this_child.node_type() == COMMENT_NODE
                    && this_child.text_content().as_deref()
                        == Some(HEAD_MARKER_COMMENT)
                {
                    cursor = Some(this_child);
                    break;
                }
                child = this_child.next_sibling();
            }
            SendWrapper::new(Cursor::new(
                cursor
                    .expect(
                        "no leptos_meta HEAD marker comment found. Did you \
                         include the <MetaTags/> component in the <head> of \
                         your server-rendered app?",
                    )
                    .unchecked_into(),
            ))
        };

        let cursor = Arc::new(Lazy::new(build_cursor));
        Self {
            title: Default::default(),
            cursor,
        }
    }
}

/// Allows you to add `<head>` content from components located in the `<body>` of the application,
/// which can be accessed during server rendering via [`ServerMetaContextOutput`].
///
/// This should be provided as context during server rendering.
///
/// No content added after the first chunk of the stream has been sent will be included in the
/// initial `<head>`. Data that needs to be included in the `<head>` during SSR should be
/// synchronous or loaded as a blocking resource.
#[derive(Clone, Debug)]
pub struct ServerMetaContext {
    /// Metadata associated with the `<title>` element.
    pub(crate) title: TitleContext,
    /// Attributes for the `<html>` element.
    pub(crate) html: Sender<String>,
    /// Attributes for the `<body>` element.
    pub(crate) body: Sender<String>,
    /// Arbitrary elements to be added to the `<head>` as HTML.
    #[allow(unused)] // used in SSR
    pub(crate) elements: Sender<String>,
}

/// Allows you to access `<head>` content that was inserted via [`ServerMetaContext`].
#[must_use = "If you do not use the output, adding meta tags will have no \
              effect."]
#[derive(Debug)]
pub struct ServerMetaContextOutput {
    pub(crate) title: TitleContext,
    html: Receiver<String>,
    body: Receiver<String>,
    elements: Receiver<String>,
}

impl ServerMetaContext {
    /// Creates an empty [`ServerMetaContext`].
    pub fn new() -> (ServerMetaContext, ServerMetaContextOutput) {
        let title = TitleContext::default();
        let (html_tx, html_rx) = channel();
        let (body_tx, body_rx) = channel();
        let (elements_tx, elements_rx) = channel();
        let tx = ServerMetaContext {
            title: title.clone(),
            html: html_tx,
            body: body_tx,
            elements: elements_tx,
        };
        let rx = ServerMetaContextOutput {
            title,
            html: html_rx,
            body: body_rx,
            elements: elements_rx,
        };
        (tx, rx)
    }
}

impl ServerMetaContextOutput {
    /// Consumes the metadata, injecting it into the the first chunk of an HTML stream in the
    /// appropriate place.
    ///
    /// This means that only meta tags rendered during the first chunk of the stream will be
    /// included.
    pub async fn inject_meta_context(
        self,
        mut stream: impl Stream<Item = String> + Send + Unpin,
    ) -> impl Stream<Item = String> + Send {
        // wait for the first chunk of the stream, to ensure our components hve run
        let mut first_chunk = stream.next().await.unwrap_or_default();

        // create <title> tag
        let title = self.title.as_string();
        let title_len = title
            .as_ref()
            .map(|n| "<title>".len() + n.len() + "</title>".len())
            .unwrap_or(0);

        // collect all registered meta tags
        let meta_buf = self.elements.try_iter().collect::<String>();

        // get HTML strings for `<html>` and `<body>`
        let html_attrs = self.html.try_iter().collect::<String>();
        let body_attrs = self.body.try_iter().collect::<String>();

        let mut modified_chunk = if title_len == 0 && meta_buf.is_empty() {
            first_chunk
        } else {
            let mut buf = String::with_capacity(
                first_chunk.len() + title_len + meta_buf.len(),
            );
            let head_loc = first_chunk
                .find("</head>")
                .expect("you are using leptos_meta without a </head> tag");
            let marker_loc =
                first_chunk.find("<!--HEAD-->").unwrap_or_else(|| {
                    first_chunk.find("</head>").unwrap_or(head_loc)
                });
            let (before_marker, after_marker) =
                first_chunk.split_at_mut(marker_loc);
            let (before_head_close, after_head) =
                after_marker.split_at_mut(head_loc - marker_loc);
            buf.push_str(before_marker);
            if let Some(title) = title {
                buf.push_str("<title>");
                buf.push_str(&title);
                buf.push_str("</title>");
            }
            buf.push_str(before_head_close);
            buf.push_str(&meta_buf);
            buf.push_str(after_head);
            buf
        };

        if !html_attrs.is_empty() {
            if let Some(index) = modified_chunk.find("<html") {
                // Calculate the position where the new string should be inserted
                let insert_pos = index + "<html".len();
                modified_chunk.insert_str(insert_pos, &html_attrs);
            }
        }

        if !body_attrs.is_empty() {
            if let Some(index) = modified_chunk.find("<body") {
                // Calculate the position where the new string should be inserted
                let insert_pos = index + "<body".len();
                modified_chunk.insert_str(insert_pos, &body_attrs);
            }
        }

        futures::stream::once(async move { modified_chunk }).chain(stream)
    }
}

/// Provides a [`MetaContext`], if there is not already one provided. This ensures that you can provide it
/// at the highest possible level, without overwriting a [`MetaContext`] that has already been provided
/// (for example, by a server-rendering integration.)
pub fn provide_meta_context() {
    if use_context::<MetaContext>().is_none() {
        provide_context(MetaContext::new());
    }
}

/// Returns the current [`MetaContext`].
///
/// If there is no [`MetaContext`] in this or any parent scope, this will
/// create a new [`MetaContext`] and provide it to the current scope.
///
/// Note that this may cause confusing behavior, e.g., if multiple nested routes independently
/// call `use_head()` but a single [`MetaContext`] has not been provided at the application root.
/// The best practice is always to call [`provide_meta_context`] early in the application.
pub fn use_head() -> MetaContext {
    match use_context::<MetaContext>() {
        None => {
            debug_warn!(
                "use_head() is being called without a MetaContext being \
                 provided. We'll automatically create and provide one, but if \
                 this is being called in a child route it may cause bugs. To \
                 be safe, you should provide_meta_context() somewhere in the \
                 root of the app."
            );
            let meta = MetaContext::new();
            provide_context(meta.clone());
            meta
        }
        Some(ctx) => ctx,
    }
}

pub(crate) fn register<E, At, Ch>(
    el: HtmlElement<E, At, Ch>,
) -> RegisteredMetaTag<E, At, Ch>
where
    HtmlElement<E, At, Ch>: RenderHtml,
{
<<<<<<< HEAD
    #[allow(unused_mut)] // used for `ssr`
    let mut el = Some(el);

    #[cfg(feature = "ssr")]
    if let Some(cx) = use_context::<ServerMetaContext>() {
        let mut buf = String::new();
        el.take().unwrap().to_html_with_buf(
            &mut buf,
            &mut Position::NextChild,
            false,
            false,
            vec![],
        );
        _ = cx.elements.send(buf); // fails only if the receiver is already dropped
    } else {
        let msg = "tried to use a leptos_meta component without \
                   `ServerMetaContext` provided";

        #[cfg(feature = "tracing")]
        tracing::warn!("{}", msg);

        #[cfg(not(feature = "tracing"))]
        eprintln!("{}", msg);
    }

=======
>>>>>>> 42988b1b
    RegisteredMetaTag { el }
}

struct RegisteredMetaTag<E, At, Ch> {
    // this is `None` if we've already taken it out to render to HTML on the server
    // we don't render it in place in RenderHtml, so it's fine
    el: HtmlElement<E, At, Ch>,
}

struct RegisteredMetaTagState<E, At, Ch>
where
    HtmlElement<E, At, Ch>: Render,
{
    state: <HtmlElement<E, At, Ch> as Render>::State,
}

impl<E, At, Ch> Drop for RegisteredMetaTagState<E, At, Ch>
where
    HtmlElement<E, At, Ch>: Render,
{
    fn drop(&mut self) {
        self.state.unmount();
    }
}

fn document_head() -> HtmlHeadElement {
    let document = document();
    document.head().unwrap_or_else(|| {
        let el = document.create_element("head").unwrap();
        let document = document.document_element().unwrap();
        _ = document.append_child(&el);
        el.unchecked_into()
    })
}

impl<E, At, Ch> Render for RegisteredMetaTag<E, At, Ch>
where
    E: ElementType,
    At: Attribute,
    Ch: Render,
{
    type State = RegisteredMetaTagState<E, At, Ch>;

    fn build(self) -> Self::State {
        let state = self.el.build();
        RegisteredMetaTagState { state }
    }

    fn rebuild(self, state: &mut Self::State) {
        self.el.rebuild(&mut state.state);
    }
}

impl<E, At, Ch> AddAnyAttr for RegisteredMetaTag<E, At, Ch>
where
    E: ElementType + Send,
    At: Attribute + Send,
    Ch: RenderHtml + Send,
{
    type Output<SomeNewAttr: Attribute> =
        RegisteredMetaTag<E, <At as NextAttribute>::Output<SomeNewAttr>, Ch>;

    fn add_any_attr<NewAttr: Attribute>(
        self,
        attr: NewAttr,
    ) -> Self::Output<NewAttr>
    where
        Self::Output<NewAttr>: RenderHtml,
    {
        RegisteredMetaTag {
            el: self.el.add_any_attr(attr),
        }
    }
}

impl<E, At, Ch> RenderHtml for RegisteredMetaTag<E, At, Ch>
where
    E: ElementType,
    At: Attribute,
    Ch: RenderHtml + Send,
{
    type AsyncOutput = Self;
    type Owned = RegisteredMetaTag<E, At::CloneableOwned, Ch::Owned>;

    const MIN_LENGTH: usize = 0;

    fn dry_resolve(&mut self) {
        self.el.dry_resolve()
    }

    async fn resolve(self) -> Self::AsyncOutput {
        self // TODO?
    }

    fn to_html_with_buf(
        self,
        _buf: &mut String,
        _position: &mut Position,
        _escape: bool,
        _mark_branches: bool,
        _extra_attrs: Vec<AnyAttribute>,
    ) {
        // meta tags are rendered into the buffer stored into the context
        // the value has already been taken out, when we're on the server
        #[cfg(feature = "ssr")]
        if let Some(cx) = use_context::<ServerMetaContext>() {
            let mut buf = String::new();
            self.el.to_html_with_buf(
                &mut buf,
                &mut Position::NextChild,
                false,
                false,
            );
            _ = cx.elements.send(buf); // fails only if the receiver is already dropped
        } else {
            let msg = "tried to use a leptos_meta component without \
                       `ServerMetaContext` provided";

            #[cfg(feature = "tracing")]
            tracing::warn!("{}", msg);

            #[cfg(not(feature = "tracing"))]
            eprintln!("{}", msg);
        }
    }

    fn hydrate<const FROM_SERVER: bool>(
        self,
        _cursor: &Cursor,
        _position: &PositionState,
    ) -> Self::State {
        let cursor = use_context::<MetaContext>()
            .expect(
                "attempting to hydrate `leptos_meta` components without a \
                 MetaContext provided",
            )
            .cursor;
        let state = self.el.hydrate::<FROM_SERVER>(
            &cursor,
            &PositionState::new(Position::NextChild),
        );
        RegisteredMetaTagState { state }
    }

    fn into_owned(self) -> Self::Owned {
        RegisteredMetaTag {
            el: self.el.map(|inner| inner.into_owned()),
        }
    }
}

impl<E, At, Ch> Mountable for RegisteredMetaTagState<E, At, Ch>
where
    E: ElementType,
    At: Attribute,
    Ch: Render,
{
    fn unmount(&mut self) {
        self.state.unmount();
    }

    fn mount(
        &mut self,
        _parent: &leptos::tachys::renderer::types::Element,
        _marker: Option<&leptos::tachys::renderer::types::Node>,
    ) {
        // we always mount this to the <head>, which is the whole point
        // but this shouldn't warn about the parent being a regular element or being unused
        // because it will call "mount" with the parent where it is located in the component tree,
        // but actually be mounted to the <head>
        self.state.mount(&document_head(), None);
    }

    fn insert_before_this(&self, _child: &mut dyn Mountable) -> bool {
        // Registered meta tags will be mounted in the <head>, but *seem* to be mounted somewhere
        // else in the DOM. We should never tell the renderer that we have successfully mounted
        // something before this, because if e.g., a <Meta/> is the first item in an Either, then
        // the alternate view will end up being mounted in the <head> -- which is not at all what
        // we intended!
        false
    }

    fn elements(&self) -> Vec<leptos::tachys::renderer::types::Element> {
        self.state.elements()
    }
}

/// During server rendering, inserts the meta tags that have been generated by the other components
/// in this crate into the DOM. This should be placed somewhere inside the `<head>` element that is
/// being used during server rendering.
#[component]
pub fn MetaTags() -> impl IntoView {
    MetaTagsView
}

#[derive(Debug)]
struct MetaTagsView;

// this implementation doesn't do anything during client-side rendering, it's just for server-side
// rendering HTML for all the tags that will be injected into the `<head>`
//
// client-side rendering is handled by the individual components
impl Render for MetaTagsView {
    type State = ();

    fn build(self) -> Self::State {}

    fn rebuild(self, _state: &mut Self::State) {}
}

impl AddAnyAttr for MetaTagsView {
    type Output<SomeNewAttr: Attribute> = MetaTagsView;

    fn add_any_attr<NewAttr: Attribute>(
        self,
        _attr: NewAttr,
    ) -> Self::Output<NewAttr>
    where
        Self::Output<NewAttr>: RenderHtml,
    {
        self
    }
}

impl RenderHtml for MetaTagsView {
    type AsyncOutput = Self;
    type Owned = Self;

    const MIN_LENGTH: usize = 0;

    fn dry_resolve(&mut self) {}

    async fn resolve(self) -> Self::AsyncOutput {
        self
    }

    fn to_html_with_buf(
        self,
        buf: &mut String,
        _position: &mut Position,
        _escape: bool,
        _mark_branches: bool,
        _extra_attrs: Vec<AnyAttribute>,
    ) {
        buf.push_str("<!--HEAD-->");
    }

    fn hydrate<const FROM_SERVER: bool>(
        self,
        _cursor: &Cursor,
        _position: &PositionState,
    ) -> Self::State {
    }

    fn into_owned(self) -> Self::Owned {
        self
    }
}

pub(crate) trait OrDefaultNonce {
    fn or_default_nonce(self) -> Option<Oco<'static, str>>;
}

impl OrDefaultNonce for Option<Oco<'static, str>> {
    fn or_default_nonce(self) -> Option<Oco<'static, str>> {
        #[cfg(feature = "nonce")]
        {
            use leptos::nonce::use_nonce;

            match self {
                Some(nonce) => Some(nonce),
                None => use_nonce().map(|n| Arc::clone(n.as_inner()).into()),
            }
        }
        #[cfg(not(feature = "nonce"))]
        {
            self
        }
    }
}<|MERGE_RESOLUTION|>--- conflicted
+++ resolved
@@ -323,34 +323,6 @@
 where
     HtmlElement<E, At, Ch>: RenderHtml,
 {
-<<<<<<< HEAD
-    #[allow(unused_mut)] // used for `ssr`
-    let mut el = Some(el);
-
-    #[cfg(feature = "ssr")]
-    if let Some(cx) = use_context::<ServerMetaContext>() {
-        let mut buf = String::new();
-        el.take().unwrap().to_html_with_buf(
-            &mut buf,
-            &mut Position::NextChild,
-            false,
-            false,
-            vec![],
-        );
-        _ = cx.elements.send(buf); // fails only if the receiver is already dropped
-    } else {
-        let msg = "tried to use a leptos_meta component without \
-                   `ServerMetaContext` provided";
-
-        #[cfg(feature = "tracing")]
-        tracing::warn!("{}", msg);
-
-        #[cfg(not(feature = "tracing"))]
-        eprintln!("{}", msg);
-    }
-
-=======
->>>>>>> 42988b1b
     RegisteredMetaTag { el }
 }
 
