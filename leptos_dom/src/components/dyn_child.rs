--- conflicted
+++ resolved
@@ -12,11 +12,7 @@
   document_fragment: web_sys::DocumentFragment,
   #[cfg(debug_assertions)]
   opening: Comment,
-<<<<<<< HEAD
-  pub(crate) child: Rc<RefCell<Box<Option<Node>>>>,
-=======
-  child: Rc<RefCell<Box<Option<View>>>>,
->>>>>>> 13f80061
+  pub(crate) child: Rc<RefCell<Box<Option<View>>>>,
   closing: Comment,
 }
 
